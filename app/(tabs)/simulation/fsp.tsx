--- conflicted
+++ resolved
@@ -266,29 +266,24 @@
           }
         }
 
-<<<<<<< HEAD
-      // Send session variables to Voiceflow
-      if (result.sessionToken && user?.id && voiceflowController.current) {
-        try {
-          console.log('📤 FSP: Sending session variables to Voiceflow...');
-          const variablesUpdated = await voiceflowController.current.updateSessionVariables(
-            user.id,
-            result.sessionToken
-          );
-          if (variablesUpdated) {
-            console.log('✅ FSP: Session variables successfully sent to Voiceflow');
-          } else {
-            console.warn('⚠️ FSP: Failed to send session variables to Voiceflow');
+        // Send session variables to Voiceflow
+        if (result.sessionToken && user?.id && voiceflowController.current) {
+          try {
+            console.log('📤 FSP: Sending session variables to Voiceflow...');
+            const variablesUpdated = await voiceflowController.current.updateSessionVariables(
+              user.id,
+              result.sessionToken
+            );
+            if (variablesUpdated) {
+              console.log('✅ FSP: Session variables successfully sent to Voiceflow');
+            } else {
+              console.warn('⚠️ FSP: Failed to send session variables to Voiceflow');
+            }
+          } catch (error) {
+            console.error('❌ FSP: Error sending variables to Voiceflow:', error);
           }
-        } catch (error) {
-          console.error('❌ FSP: Error sending variables to Voiceflow:', error);
         }
-      }
-
-      // Start heartbeat monitoring for security
-      if (result.sessionToken) {
-        startHeartbeat(result.sessionToken);
-=======
+
         // Start heartbeat monitoring for security
         if (result.sessionToken) {
           startHeartbeat(result.sessionToken);
@@ -297,7 +292,6 @@
         // Failure case: log error but continue timer
         console.error('❌ FSP: Failed to start simulation tracking:', result.error);
         console.log('⏰ FSP: Timer continues despite DB error for better UX');
->>>>>>> 4cd39463
       }
 
     } catch (error) {
